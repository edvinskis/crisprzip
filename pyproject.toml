[build-system]
requires = ["setuptools>=64.0"]
build-backend = "setuptools.build_meta"

[project]

name = "crisprzip"
version = "1.0.0"
description = "A kinetic model of CRISPR-Cas target recognition."
<<<<<<< HEAD
readme = "README"
# Here, you can include a longer description which often mirrors your README file.
# This description will appear on PyPI when your project is published.
# This corresponds to the "Description" metadata field:
# https://packaging.python.org/en/latest/guides/writing-pyproject-toml/#readme
# [TODO] Update Readme entry (when done)
=======

readme = {file = "README.md", content-type = "text/markdown"}
>>>>>>> 8cfe96f5
requires-python = ">=3.10,<3.13"
license = {file = "LICENSE"}
keywords = ["crispr-cas9", "crispr", "bioinformatics", "genome editing", "genetic engineering"]
authors = [
  {name = "HS Offerhaus", email = "hsofferhaus@gmail.com" }
]
maintainers = [
  {name = "HS Offerhaus", email = "hsofferhaus@gmail.com" }
]
classifiers = [
  "Development Status :: 5 - Stable",
  "Intended Audience :: Developers",
  "Topic :: Scientific/Engineering",
  "License :: OSI Approved :: MIT License",
  "Programming Language :: Python :: 3",
  "Programming Language :: Python :: 3.10",
  "Programming Language :: Python :: 3.11",
  "Programming Language :: Python :: 3.12",
  "Programming Language :: Python :: 3 :: Only",
]

dependencies = [
<<<<<<< HEAD
  "numpy",
  "scipy",  # [TODO] check minimum requirements
  "joblib",  # [TODO] check minimum requirements
  "matplotlib",  # [TODO] check minimum requirements
  "numba"
=======
  "numpy>=1.20",
  "scipy>=1.7",
  "matplotlib>=3.7",
  "numba>=0.55"
>>>>>>> 8cfe96f5
]

[project.optional-dependencies]
docs = [
  "sphinx>=1.3",
  "myst-nb>=1.1",
  "sphinx-rtd-theme>=3.0"
]
jupyter = [
  "jupyter>=1.0"
]

[project.urls]
"Homepage" = "https://github.com/hiddeoff/crisprzip"
"Documentation" = "https://hiddeoff.github.io/crisprzip/"
"Source" = "https://github.com/hiddeoff/crisprzip"<|MERGE_RESOLUTION|>--- conflicted
+++ resolved
@@ -7,17 +7,8 @@
 name = "crisprzip"
 version = "1.0.0"
 description = "A kinetic model of CRISPR-Cas target recognition."
-<<<<<<< HEAD
-readme = "README"
-# Here, you can include a longer description which often mirrors your README file.
-# This description will appear on PyPI when your project is published.
-# This corresponds to the "Description" metadata field:
-# https://packaging.python.org/en/latest/guides/writing-pyproject-toml/#readme
-# [TODO] Update Readme entry (when done)
-=======
 
 readme = {file = "README.md", content-type = "text/markdown"}
->>>>>>> 8cfe96f5
 requires-python = ">=3.10,<3.13"
 license = {file = "LICENSE"}
 keywords = ["crispr-cas9", "crispr", "bioinformatics", "genome editing", "genetic engineering"]
@@ -40,18 +31,10 @@
 ]
 
 dependencies = [
-<<<<<<< HEAD
-  "numpy",
-  "scipy",  # [TODO] check minimum requirements
-  "joblib",  # [TODO] check minimum requirements
-  "matplotlib",  # [TODO] check minimum requirements
-  "numba"
-=======
   "numpy>=1.20",
   "scipy>=1.7",
   "matplotlib>=3.7",
   "numba>=0.55"
->>>>>>> 8cfe96f5
 ]
 
 [project.optional-dependencies]
