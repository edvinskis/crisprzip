--- conflicted
+++ resolved
@@ -4,6 +4,7 @@
 these to simulate its dynamics. It also has visualization functionality.
 
 Classes:
+    MismatchPattern
     Searcher
     SearcherTargetComplex(Searcher)
     CoarseGrainedComplex(SearcherTargetComplex)
@@ -13,113 +14,16 @@
     coarse_grain_landscape(searcher_target_complex, itermediate_range=(7, 14))
 """
 
-from typing import Tuple
+from typing import Union, Tuple
 
 import numpy as np
-<<<<<<< HEAD
-=======
 from numba import njit
-from numpy.random import Generator, default_rng
->>>>>>> b37ae2e1
 from numpy.typing import ArrayLike
 from scipy import linalg
 from scipy.linalg import inv
 
-<<<<<<< HEAD
 from .nucleic_acid import MismatchPattern, GuideTargetHybrid, \
     get_hybridization_energy
-=======
-from model.tools import format_point_mutations
-
-
-class MismatchPattern:
-    """A class indicating the positions of the mismatched
-    bases in a target sequence. Assumes a 3'-to-5' DNA direction.
-
-    Attributes
-    ----------
-    pattern: np.ndarray
-        Array with True indicating mismatched basepairs
-    length: int
-        Guide length
-    mm_num: int
-        Number of mismatches in the array
-    is_on_target: bool
-        Indicates whether the array is the on-target array
-
-    Methods
-    -------
-    from_string(mm_array_string)
-        Alternative constructor, reading strings
-    from_mm_pos(guide_length[, mm_pos_list])
-        Alternative constructor, based on mismatch positions
-    make_random(guide_length, mm_num[, rng])
-        Create mismatch array with randomly positioned mismatches
-    get_mm_pos()
-        Gives positions of the mismatches
-
-    """
-
-    def __init__(self, array: np.typing.ArrayLike):
-        array = np.array(array)
-        if array.ndim != 1:
-            raise ValueError('Array should be 1-dimensional')
-        if not (np.all((array == 0) | (array == 1)) or
-                np.all((array is False) | (array is True)) or
-                np.all((np.isclose(array, 0.0)) | (np.isclose(array, 0.0)))):
-            raise ValueError('Array should only contain 0 and 1 values')
-
-        self.pattern = np.asarray(array, dtype='bool')
-        self.length = self.pattern.size
-        self.mm_num = int(np.sum(self.pattern))
-        self.is_on_target = self.mm_num == 0
-
-    def __repr__(self):
-        return "".join(["1" if mm else "0" for mm in self.pattern])
-
-    def __str__(self):
-        return self.__repr__()
-
-    @classmethod
-    def from_string(cls, mm_array_string):
-        return cls(np.array(list(mm_array_string), dtype='int'))
-
-    @classmethod
-    def from_mm_pos(cls, guide_length: int, mm_pos_list: list = None,
-                    zero_based_index=False):
-        """Alternative constructor. Uses 1-based indexing by default. """
-        array = np.zeros(guide_length)
-
-        if not zero_based_index:
-            mm_pos_list = [x - 1 for x in mm_pos_list]
-
-        if mm_pos_list is not None:
-            array[mm_pos_list] = 1
-        return cls(array)
-
-    @classmethod
-    def from_target_sequence(cls, protospacer: str,
-                             target_sequence: str) -> 'MismatchPattern':
-        """Alternative constructor"""
-        pmut_list = format_point_mutations(protospacer, target_sequence)
-        return cls.from_mm_pos(
-            len(protospacer),
-            [int(pmut[1:3]) for pmut in pmut_list]
-        )
-
-    @classmethod
-    def make_random(cls, guide_length: int, mm_num: int,
-                    rng: Union[int, Generator] = None):
-        if type(rng) is int or rng is None:
-            rng = default_rng(rng)
-        target = np.zeros(guide_length)
-        mm_pos = rng.choice(range(20), size=mm_num, replace=False).tolist()
-        target[mm_pos] = 1
-        return cls(target)
-
-    def get_mm_pos(self):
-        return [i for i, mm in enumerate(self.pattern) if mm]
->>>>>>> b37ae2e1
 
 
 class Searcher:
@@ -578,7 +482,6 @@
         return bound_fraction
 
 
-<<<<<<< HEAD
 class SearcherSequenceComplex(SearcherTargetComplex):
 
     def __init__(self, on_target_landscape: np.ndarray,
@@ -605,9 +508,7 @@
         return protein_na_energy + internal_na_energy
 
 
-=======
 @njit
->>>>>>> b37ae2e1
 def _exponentiate_fast(matrix: np.ndarray, time: np.ndarray):
     """
     Fast method to calculate exp(M*t), by diagonalizing matrix M.
@@ -710,8 +611,6 @@
                                   matrix.shape[1])))
     for i in range(time.size):
         exp_matrix[:, i, :] = linalg.expm(matrix * time[i])
-<<<<<<< HEAD
-=======
     return exp_matrix
 
 
@@ -727,7 +626,6 @@
             ref_matrix, k_on
         )
         exp_matrix[:, i, :] = linalg.expm(rate_matrix * time)
->>>>>>> b37ae2e1
     return exp_matrix
 
 
